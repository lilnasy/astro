--- conflicted
+++ resolved
@@ -90,12 +90,7 @@
     "astro": "workspace:*",
     "astro-scripts": "workspace:*",
     "cheerio": "1.0.0",
-<<<<<<< HEAD
     "typescript": "^5.6.3",
     "vite": "^6.0.1"
-=======
-    "typescript": "^5.7.2",
-    "vite": "^5.4.11"
->>>>>>> 6eac6ba7
   }
 }