--- conflicted
+++ resolved
@@ -1,6 +1,5 @@
 # @astrojs/db
 
-<<<<<<< HEAD
 ## 0.14.0-beta.2
 
 ### Patch Changes
@@ -21,7 +20,10 @@
   To learn how to upgrade, check out the [Astro v5.0 upgrade guide in our beta docs site](https://5-0-0-beta.docs.astro.build/en/guides/upgrade-to/v5/).
 
 ### Patch Changes
-=======
+
+- Updated dependencies []:
+  - @astrojs/studio@0.1.1
+
 ## 0.14.2
 
 ### Patch Changes
@@ -31,10 +33,6 @@
 - [#12089](https://github.com/withastro/astro/pull/12089) [`6e06e6e`](https://github.com/withastro/astro/commit/6e06e6ed4f1c983f842527d7e3561a45a4407777) Thanks [@Fryuni](https://github.com/Fryuni)! - Fixes initial schema push for local file and in-memory libSQL DB
 
 - [#12089](https://github.com/withastro/astro/pull/12089) [`6e06e6e`](https://github.com/withastro/astro/commit/6e06e6ed4f1c983f842527d7e3561a45a4407777) Thanks [@Fryuni](https://github.com/Fryuni)! - Fixes relative local libSQL db URL
->>>>>>> 46cbf10c
-
-- Updated dependencies []:
-  - @astrojs/studio@0.1.1
 
 ## 0.14.1
 
