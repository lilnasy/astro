import { encryptString } from '../../../core/encryption.js';
import type { SSRResult } from '../../../types/public/internal.js';
import { renderChild } from './any.js';
import type { RenderInstance } from './common.js';
import { type ComponentSlots, renderSlotToString } from './slot.js';

const internalProps = new Set([
	'server:component-path',
	'server:component-export',
	'server:component-directive',
	'server:defer',
]);

export function containsServerDirective(props: Record<string | number, any>) {
	return 'server:component-directive' in props;
}

function safeJsonStringify(obj: any) {
	return JSON.stringify(obj)
		.replace(/\u2028/g, '\\u2028')
		.replace(/\u2029/g, '\\u2029')
		.replace(/</g, '\\u003c')
		.replace(/>/g, '\\u003e')
		.replace(/\//g, '\\u002f');
}

function createSearchParams(componentExport: string, encryptedProps: string, slots: string) {
	const params = new URLSearchParams();
	params.set('e', componentExport);
	params.set('p', encryptedProps);
	params.set('s', slots);
	return params;
}

function isWithinURLLimit(pathname: string, params: URLSearchParams) {
	const url = pathname + '?' + params.toString();
	const chars = url.length;
	// https://chromium.googlesource.com/chromium/src/+/master/docs/security/url_display_guidelines/url_display_guidelines.md#url-length
	return chars < 2048;
}

export function renderServerIsland(
	result: SSRResult,
	_displayName: string,
	props: Record<string | number, any>,
	slots: ComponentSlots,
): RenderInstance {
	return {
		async render(destination) {
			const componentPath = props['server:component-path'];
			const componentExport = props['server:component-export'];
			const componentId = result.serverIslandNameMap.get(componentPath);

			if (!componentId) {
				throw new Error(`Could not find server component name`);
			}

			// Remove internal props
			for (const key of Object.keys(props)) {
				if (internalProps.has(key)) {
					delete props[key];
				}
			}

			destination.write('<!--[if astro]>server-island-start<![endif]-->');

			// Render the slots
			const renderedSlots: Record<string, string> = {};
			for (const name in slots) {
				if (name !== 'fallback') {
					const content = await renderSlotToString(result, slots[name]);
					renderedSlots[name] = content.toString();
				} else {
					await renderChild(destination, slots.fallback(result));
				}
			}

			const key = await result.key;
			const propsEncrypted = await encryptString(key, JSON.stringify(props));

			const hostId = crypto.randomUUID();

			const slash = result.base.endsWith('/') ? '' : '/';
			let serverIslandUrl = `${result.base}${slash}_server-islands/${componentId}${result.trailingSlash === 'always' ? '/' : ''}`;

			// Determine if its safe to use a GET request
			const potentialSearchParams = createSearchParams(
				componentExport,
				propsEncrypted,
				safeJsonStringify(renderedSlots),
			);
			const useGETRequest = isWithinURLLimit(serverIslandUrl, potentialSearchParams);

			if (useGETRequest) {
				serverIslandUrl += '?' + potentialSearchParams.toString();
				destination.write(
					`<link rel="preload" as="fetch" href="${serverIslandUrl}" crossorigin="anonymous">`,
				);
			}

			destination.write(`<script async type="module" data-island-id="${hostId}">
let script = document.querySelector('script[data-island-id="${hostId}"]');

${
	useGETRequest
		? // GET request
			`let response = await fetch('${serverIslandUrl}');
`
		: // POST request
			`let data = {
	componentExport: ${safeJsonStringify(componentExport)},
	encryptedProps: ${safeJsonStringify(propsEncrypted)},
	slots: ${safeJsonStringify(renderedSlots)},
};

let response = await fetch('${serverIslandUrl}', {
	method: 'POST',
	body: JSON.stringify(data),
});
<<<<<<< HEAD
`
}

if(response.status === 200 && response.headers.get('content-type') === 'text/html') {
=======
if (script) {
	if(response.status === 200 && response.headers.get('content-type') === 'text/html') {
>>>>>>> b9c05f45
	let html = await response.text();

	// Swap!
	while(script.previousSibling &&
		script.previousSibling.nodeType !== 8 &&
		script.previousSibling.data !== '[if astro]>server-island-start<![endif]') {
		script.previousSibling.remove();
	}
	script.previousSibling?.remove();

	let frag = document.createRange().createContextualFragment(html);
	script.before(frag);
}
script.remove();
}
</script>`);
		},
	};
}<|MERGE_RESOLUTION|>--- conflicted
+++ resolved
@@ -117,29 +117,24 @@
 	method: 'POST',
 	body: JSON.stringify(data),
 });
-<<<<<<< HEAD
 `
 }
-
-if(response.status === 200 && response.headers.get('content-type') === 'text/html') {
-=======
 if (script) {
 	if(response.status === 200 && response.headers.get('content-type') === 'text/html') {
->>>>>>> b9c05f45
-	let html = await response.text();
-
-	// Swap!
-	while(script.previousSibling &&
-		script.previousSibling.nodeType !== 8 &&
-		script.previousSibling.data !== '[if astro]>server-island-start<![endif]') {
-		script.previousSibling.remove();
+		let html = await response.text();
+	
+		// Swap!
+		while(script.previousSibling &&
+			script.previousSibling.nodeType !== 8 &&
+			script.previousSibling.data !== '[if astro]>server-island-start<![endif]') {
+			script.previousSibling.remove();
+		}
+		script.previousSibling?.remove();
+	
+		let frag = document.createRange().createContextualFragment(html);
+		script.before(frag);
 	}
-	script.previousSibling?.remove();
-
-	let frag = document.createRange().createContextualFragment(html);
-	script.before(frag);
-}
-script.remove();
+	script.remove();
 }
 </script>`);
 		},
