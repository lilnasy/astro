import './polyfill.js';
import { posix } from 'node:path';
<<<<<<< HEAD
=======
import type {
	AstroConfig,
	AstroMiddlewareInstance,
	AstroUserConfig,
	ComponentInstance,
	ContainerImportRendererFn,
	MiddlewareHandler,
	NamedSSRLoadedRendererValue,
	Props,
	RouteData,
	RouteType,
	SSRLoadedRenderer,
	SSRLoadedRendererValue,
	SSRManifest,
	SSRResult,
} from '../@types/astro.js';
>>>>>>> 7814a6ca
import { getDefaultClientDirectives } from '../core/client-directive/index.js';
import { ASTRO_CONFIG_DEFAULTS } from '../core/config/schema.js';
import { validateConfig } from '../core/config/validate.js';
import { createKey } from '../core/encryption.js';
import { Logger } from '../core/logger/core.js';
import { nodeLogDestination } from '../core/logger/node.js';
import { NOOP_MIDDLEWARE_FN } from '../core/middleware/noop-middleware.js';
import { removeLeadingForwardSlash } from '../core/path.js';
import { RenderContext } from '../core/render-context.js';
import { getParts, validateSegment } from '../core/routing/manifest/create.js';
import { getPattern } from '../core/routing/manifest/pattern.js';
import type { AstroComponentFactory } from '../runtime/server/index.js';
import type { ComponentInstance } from '../types/astro.js';
import type { MiddlewareHandler, Props } from '../types/public/common.js';
import type { AstroConfig, AstroUserConfig } from '../types/public/config.js';
import type {
	NamedSSRLoadedRendererValue,
	RouteData,
	RouteType,
	SSRLoadedRenderer,
	SSRLoadedRendererValue,
	SSRManifest,
	SSRResult,
} from '../types/public/internal.js';
import { ContainerPipeline } from './pipeline.js';

/** Public type, used for integrations to define a renderer for the container API */
export type ContainerRenderer = {
	/**
	 * The name of the renderer.
	 */
	name: string;
	/**
	 * The entrypoint that is used to render a component on the server
	 */
	serverEntrypoint: string;
};

/**
 * Options to be passed when rendering a route
 */
export type ContainerRenderOptions = {
	/**
	 * If your component renders slots, that's where you want to fill the slots.
	 * A single slot should have the `default` field:
	 *
	 * ## Examples
	 *
	 * **Default slot**
	 *
	 * ```js
	 * container.renderToString(Component, { slots: { default: "Some value"}});
	 * ```
	 *
	 * **Named slots**
	 *
	 * ```js
	 * container.renderToString(Component, { slots: { "foo": "Some value", "bar": "Lorem Ipsum" }});
	 * ```
	 */
	slots?: Record<string, any>;
	/**
	 * The request is used to understand which path/URL the component is about to render.
	 *
	 * Use this option in case your component or middleware needs to read information like `Astro.url` or `Astro.request`.
	 */
	request?: Request;
	/**
	 * Useful for dynamic routes. If your component is something like `src/pages/blog/[id]/[...slug]`, you'll want to provide:
	 * ```js
	 * container.renderToString(Component, { params: ["id", "...slug"] });
	 * ```
	 */
	params?: Record<string, string | undefined>;
	/**
	 * Useful if your component needs to access some locals without the use a middleware.
	 * ```js
	 * container.renderToString(Component, { locals: { getSomeValue() {} } });
	 * ```
	 */
	locals?: App.Locals;
	/**
	 * Useful in case you're attempting to render an endpoint:
	 * ```js
	 * container.renderToString(Endpoint, { routeType: "endpoint" });
	 * ```
	 */
	routeType?: RouteType;

	/**
	 * Allows to pass `Astro.props` to an Astro component:
	 *
	 * ```js
	 * container.renderToString(Endpoint, { props: { "lorem": "ipsum" } });
	 * ```
	 */
	props?: Props;
};

export type AddServerRenderer =
	| {
			renderer: NamedSSRLoadedRendererValue;
			name: never;
	  }
	| {
			renderer: SSRLoadedRendererValue;
			name: string;
	  };

export type AddClientRenderer = {
	name: string;
	entrypoint: string;
};

type ContainerImportRendererFn = (
	containerRenderer: ContainerRenderer,
) => Promise<SSRLoadedRenderer>;

function createManifest(
	manifest?: AstroContainerManifest,
	renderers?: SSRLoadedRenderer[],
	middleware?: MiddlewareHandler,
): SSRManifest {
	function middlewareInstance(): AstroMiddlewareInstance {
		return {
			onRequest: middleware ?? NOOP_MIDDLEWARE_FN,
		};
	}

	return {
		hrefRoot: import.meta.url,
		trailingSlash: manifest?.trailingSlash ?? ASTRO_CONFIG_DEFAULTS.trailingSlash,
		buildFormat: manifest?.buildFormat ?? ASTRO_CONFIG_DEFAULTS.build.format,
		compressHTML: manifest?.compressHTML ?? ASTRO_CONFIG_DEFAULTS.compressHTML,
		assets: manifest?.assets ?? new Set(),
		assetsPrefix: manifest?.assetsPrefix ?? undefined,
		entryModules: manifest?.entryModules ?? {},
		routes: manifest?.routes ?? [],
		adapterName: '',
		clientDirectives: manifest?.clientDirectives ?? getDefaultClientDirectives(),
		renderers: renderers ?? manifest?.renderers ?? [],
		base: manifest?.base ?? ASTRO_CONFIG_DEFAULTS.base,
		componentMetadata: manifest?.componentMetadata ?? new Map(),
		inlinedScripts: manifest?.inlinedScripts ?? new Map(),
		i18n: manifest?.i18n,
		checkOrigin: false,
<<<<<<< HEAD
		middleware: manifest?.middleware ?? middleware ?? defaultMiddleware,
		envGetSecretEnabled: false,
=======
		middleware: manifest?.middleware ?? middlewareInstance,
		experimentalEnvGetSecretEnabled: false,
>>>>>>> 7814a6ca
		key: createKey(),
	};
}

export type AstroContainerUserConfig = Omit<AstroUserConfig, 'integrations' | 'adapter'>;

/**
 * Options that are used for the entire lifecycle of the current instance of the container.
 */
export type AstroContainerOptions = {
	/**
	 * @default false
	 *
	 * @description
	 *
	 * Enables streaming during rendering
	 *
	 * ## Example
	 *
	 * ```js
	 * const container = await AstroContainer.create({
	 * 	streaming: true
	 * });
	 * ```
	 */
	streaming?: boolean;
	/**
	 * @default []
	 * @description
	 *
	 * List or renderers to use when rendering components. Usually, you want to pass these in an SSR context.
	 */
	renderers?: SSRLoadedRenderer[];
	/**
	 * @default {}
	 * @description
	 *
	 * A subset of the astro configuration object.
	 *
	 * ## Example
	 *
	 * ```js
	 * const container = await AstroContainer.create({
	 * 	astroConfig: {
	 * 		trailingSlash: "never"
	 * 	}
	 * });
	 * ```
	 */
	astroConfig?: AstroContainerUserConfig;

	// TODO: document out of experimental
	resolve?: SSRResult['resolve'];

	/**
	 * @default {}
	 * @description
	 *
	 * The raw manifest from the build output.
	 */
	manifest?: SSRManifest;
};

type AstroContainerManifest = Pick<
	SSRManifest,
	| 'middleware'
	| 'clientDirectives'
	| 'inlinedScripts'
	| 'componentMetadata'
	| 'renderers'
	| 'assetsPrefix'
	| 'base'
	| 'routes'
	| 'assets'
	| 'entryModules'
	| 'compressHTML'
	| 'trailingSlash'
	| 'buildFormat'
	| 'i18n'
>;

type AstroContainerConstructor = {
	streaming?: boolean;
	renderers?: SSRLoadedRenderer[];
	manifest?: AstroContainerManifest;
	resolve?: SSRResult['resolve'];
	astroConfig?: AstroConfig;
};

export class experimental_AstroContainer {
	#pipeline: ContainerPipeline;

	/**
	 * Internally used to check if the container was created with a manifest.
	 * @private
	 */
	#withManifest = false;

	/**
	 * Internal function responsible for importing a renderer
	 * @private
	 */
	#getRenderer: ContainerImportRendererFn | undefined;

	private constructor({
		streaming = false,
		manifest,
		renderers,
		resolve,
		astroConfig,
	}: AstroContainerConstructor) {
		this.#pipeline = ContainerPipeline.create({
			logger: new Logger({
				level: 'info',
				dest: nodeLogDestination,
			}),
			manifest: createManifest(manifest, renderers),
			streaming,
			serverLike: true,
			renderers: renderers ?? manifest?.renderers ?? [],
			resolve: async (specifier: string) => {
				if (this.#withManifest) {
					return this.#containerResolve(specifier, astroConfig);
				} else if (resolve) {
					return resolve(specifier);
				}
				return specifier;
			},
		});
	}

	async #containerResolve(specifier: string, astroConfig?: AstroConfig): Promise<string> {
		const found = this.#pipeline.manifest.entryModules[specifier];
		if (found) {
			return new URL(found, astroConfig?.build.client).toString();
		}
		return found;
	}

	/**
	 * Creates a new instance of a container.
	 *
	 * @param {AstroContainerOptions=} containerOptions
	 */
	public static async create(
		containerOptions: AstroContainerOptions = {},
	): Promise<experimental_AstroContainer> {
		const { streaming = false, manifest, renderers = [], resolve } = containerOptions;
		const astroConfig = await validateConfig(ASTRO_CONFIG_DEFAULTS, process.cwd(), 'container');
		return new experimental_AstroContainer({
			streaming,
			manifest,
			renderers,
			astroConfig,
			resolve,
		});
	}

	/**
	 * Use this function to manually add a **server** renderer to the container.
	 *
	 * This function is preferred when you require to use the container with a renderer in environments such as on-demand pages.
	 *
	 * ## Example
	 *
	 * ```js
	 * import reactRenderer from "@astrojs/react/server.js";
	 * import vueRenderer from "@astrojs/vue/server.js";
	 * import customRenderer from "../renderer/customRenderer.js";
	 * import { experimental_AstroContainer as AstroContainer } from "astro/container"
	 *
	 * const container = await AstroContainer.create();
	 * container.addServerRenderer(reactRenderer);
	 * container.addServerRenderer(vueRenderer);
	 * container.addServerRenderer("customRenderer", customRenderer);
	 * ```
	 *
	 * @param options {object}
	 * @param options.name The name of the renderer. The name **isn't** arbitrary, and it should match the name of the package.
	 * @param options.renderer The server renderer exported by integration.
	 */
	public addServerRenderer(options: AddServerRenderer): void {
		const { renderer, name } = options;
		if (!renderer.check || !renderer.renderToStaticMarkup) {
			throw new Error(
				"The renderer you passed isn't valid. A renderer is usually an object that exposes the `check` and `renderToStaticMarkup` functions.\n" +
					"Usually, the renderer is exported by a /server.js entrypoint e.g. `import renderer from '@astrojs/react/server.js'`",
			);
		}
		if (isNamedRenderer(renderer)) {
			this.#pipeline.manifest.renderers.push({
				name: renderer.name,
				ssr: renderer,
			});
		} else {
			this.#pipeline.manifest.renderers.push({
				name,
				ssr: renderer,
			});
		}
	}

	/**
	 * Use this function to manually add a **client** renderer to the container.
	 *
	 * When rendering components that use the `client:*` directives, you need to use this function.
	 *
	 * ## Example
	 *
	 * ```js
	 * import reactRenderer from "@astrojs/react/server.js";
	 * import { experimental_AstroContainer as AstroContainer } from "astro/container"
	 *
	 * const container = await AstroContainer.create();
	 * container.addServerRenderer(reactRenderer);
	 * container.addClientRenderer({
	 * 	name: "@astrojs/react",
	 * 	entrypoint: "@astrojs/react/client.js"
	 * });
	 * ```
	 *
	 * @param options {object}
	 * @param options.name The name of the renderer. The name **isn't** arbitrary, and it should match the name of the package.
	 * @param options.entrypoint The entrypoint of the client renderer.
	 */
	public addClientRenderer(options: AddClientRenderer): void {
		const { entrypoint, name } = options;

		const rendererIndex = this.#pipeline.manifest.renderers.findIndex((r) => r.name === name);
		if (rendererIndex === -1) {
			throw new Error(
				'You tried to add the ' +
					name +
					" client renderer, but its server renderer wasn't added. You must add the server renderer first. Use the `addServerRenderer` function.",
			);
		}
		const renderer = this.#pipeline.manifest.renderers[rendererIndex];
		renderer.clientEntrypoint = entrypoint;

		this.#pipeline.manifest.renderers[rendererIndex] = renderer;
	}

	// NOTE: we keep this private via TS instead via `#` so it's still available on the surface, so we can play with it.
	// @ematipico: I plan to use it for a possible integration that could help people
	private static async createFromManifest(
		manifest: SSRManifest,
	): Promise<experimental_AstroContainer> {
		const astroConfig = await validateConfig(ASTRO_CONFIG_DEFAULTS, process.cwd(), 'container');
		const container = new experimental_AstroContainer({
			manifest,
			astroConfig,
		});
		container.#withManifest = true;
		return container;
	}

	#insertRoute({
		path,
		componentInstance,
		params = {},
		type = 'page',
	}: {
		path: string;
		componentInstance: ComponentInstance;
		route?: string;
		params?: Record<string, string | undefined>;
		type?: RouteType;
	}): RouteData {
		const pathUrl = new URL(path, 'https://example.com');
		const routeData: RouteData = this.#createRoute(pathUrl, params, type);
		this.#pipeline.manifest.routes.push({
			routeData,
			file: '',
			links: [],
			styles: [],
			scripts: [],
		});
		this.#pipeline.insertRoute(routeData, componentInstance);
		return routeData;
	}

	/**
	 * @description
	 * It renders a component and returns the result as a string.
	 *
	 * ## Example
	 *
	 * ```js
	 * import Card from "../src/components/Card.astro";
	 *
	 * const container = await AstroContainer.create();
	 * const result = await container.renderToString(Card);
	 *
	 * console.log(result); // it's a string
	 * ```
	 *
	 *
	 * @param {AstroComponentFactory} component The instance of the component.
	 * @param {ContainerRenderOptions=} options Possible options to pass when rendering the component.
	 */
	public async renderToString(
		component: AstroComponentFactory,
		options: ContainerRenderOptions = {},
	): Promise<string> {
		const response = await this.renderToResponse(component, options);
		return await response.text();
	}

	/**
	 * @description
	 * It renders a component and returns the `Response` as result of the rendering phase.
	 *
	 * ## Example
	 *
	 * ```js
	 * import Card from "../src/components/Card.astro";
	 *
	 * const container = await AstroContainer.create();
	 * const response = await container.renderToResponse(Card);
	 *
	 * console.log(response.status); // it's a number
	 * ```
	 *
	 *
	 * @param {AstroComponentFactory} component The instance of the component.
	 * @param {ContainerRenderOptions=} options Possible options to pass when rendering the component.
	 */
	public async renderToResponse(
		component: AstroComponentFactory,
		options: ContainerRenderOptions = {},
	): Promise<Response> {
		const { routeType = 'page', slots } = options;
		const request = options?.request ?? new Request('https://example.com/');
		const url = new URL(request.url);
		const componentInstance =
			routeType === 'endpoint'
				? (component as unknown as ComponentInstance)
				: this.#wrapComponent(component, options.params);
		const routeData = this.#insertRoute({
			path: request.url,
			componentInstance,
			params: options.params,
			type: routeType,
		});
		const renderContext = await RenderContext.create({
			pipeline: this.#pipeline,
			routeData,
			status: 200,
			request,
			pathname: url.pathname,
			locals: options?.locals ?? {},
		});
		if (options.params) {
			renderContext.params = options.params;
		}
		if (options.props) {
			renderContext.props = options.props;
		}

		return renderContext.render(componentInstance, slots);
	}

	#createRoute(url: URL, params: Record<string, string | undefined>, type: RouteType): RouteData {
		const segments = removeLeadingForwardSlash(url.pathname)
			.split(posix.sep)
			.filter(Boolean)
			.map((s: string) => {
				validateSegment(s);
				return getParts(s, url.pathname);
			});
		return {
			route: url.pathname,
			component: '',
			generate(_data: any): string {
				return '';
			},
			params: Object.keys(params),
			pattern: getPattern(
				segments,
				ASTRO_CONFIG_DEFAULTS.base,
				ASTRO_CONFIG_DEFAULTS.trailingSlash,
			),
			prerender: false,
			segments,
			type,
			fallbackRoutes: [],
			isIndex: false,
		};
	}

	/**
	 * If the provided component isn't a default export, the function wraps it in an object `{default: Component }` to mimic the default export.
	 * @param componentFactory
	 * @param params
	 * @private
	 */
	#wrapComponent(
		componentFactory: AstroComponentFactory,
		params?: Record<string, string | undefined>,
	): ComponentInstance {
		if (params) {
			return {
				default: componentFactory,
				getStaticPaths() {
					return [{ params }];
				},
			};
		}
		return { default: componentFactory };
	}
}

function isNamedRenderer(renderer: any): renderer is NamedSSRLoadedRendererValue {
	return !!renderer?.name;
}<|MERGE_RESOLUTION|>--- conflicted
+++ resolved
@@ -1,24 +1,5 @@
 import './polyfill.js';
 import { posix } from 'node:path';
-<<<<<<< HEAD
-=======
-import type {
-	AstroConfig,
-	AstroMiddlewareInstance,
-	AstroUserConfig,
-	ComponentInstance,
-	ContainerImportRendererFn,
-	MiddlewareHandler,
-	NamedSSRLoadedRendererValue,
-	Props,
-	RouteData,
-	RouteType,
-	SSRLoadedRenderer,
-	SSRLoadedRendererValue,
-	SSRManifest,
-	SSRResult,
-} from '../@types/astro.js';
->>>>>>> 7814a6ca
 import { getDefaultClientDirectives } from '../core/client-directive/index.js';
 import { ASTRO_CONFIG_DEFAULTS } from '../core/config/schema.js';
 import { validateConfig } from '../core/config/validate.js';
@@ -32,7 +13,7 @@
 import { getPattern } from '../core/routing/manifest/pattern.js';
 import type { AstroComponentFactory } from '../runtime/server/index.js';
 import type { ComponentInstance } from '../types/astro.js';
-import type { MiddlewareHandler, Props } from '../types/public/common.js';
+import type { AstroMiddlewareInstance, MiddlewareHandler, Props } from '../types/public/common.js';
 import type { AstroConfig, AstroUserConfig } from '../types/public/config.js';
 import type {
 	NamedSSRLoadedRendererValue,
@@ -165,13 +146,8 @@
 		inlinedScripts: manifest?.inlinedScripts ?? new Map(),
 		i18n: manifest?.i18n,
 		checkOrigin: false,
-<<<<<<< HEAD
-		middleware: manifest?.middleware ?? middleware ?? defaultMiddleware,
+		middleware: manifest?.middleware ?? middlewareInstance,
 		envGetSecretEnabled: false,
-=======
-		middleware: manifest?.middleware ?? middlewareInstance,
-		experimentalEnvGetSecretEnabled: false,
->>>>>>> 7814a6ca
 		key: createKey(),
 	};
 }
