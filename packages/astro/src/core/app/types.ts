import type { RoutingStrategies } from '../../i18n/utils.js';
import type { ComponentInstance, SerializedRouteData } from '../../types/astro.js';
import type { MiddlewareHandler } from '../../types/public/common.js';
import type { Locales } from '../../types/public/config.js';
import type {
<<<<<<< HEAD
=======
	AstroMiddlewareInstance,
	ComponentInstance,
	Locales,
>>>>>>> 7814a6ca
	RouteData,
	SSRComponentMetadata,
	SSRLoadedRenderer,
	SSRResult,
} from '../../types/public/internal.js';
import type { SinglePageBuiltModule } from '../build/types.js';

export type ComponentPath = string;

export type StylesheetAsset =
	| { type: 'inline'; content: string }
	| { type: 'external'; src: string };

export interface RouteInfo {
	routeData: RouteData;
	file: string;
	links: string[];
	scripts: // Integration injected
	(
		| { children: string; stage: string }
		// Hoisted
		| { type: 'inline' | 'external'; value: string }
	)[];
	styles: StylesheetAsset[];
}

export type SerializedRouteInfo = Omit<RouteInfo, 'routeData'> & {
	routeData: SerializedRouteData;
};

export type ImportComponentInstance = () => Promise<SinglePageBuiltModule>;

export type AssetsPrefix =
	| string
	| ({
			fallback: string;
	  } & Record<string, string>)
	| undefined;

export type SSRManifest = {
	hrefRoot: string;
	adapterName: string;
	routes: RouteInfo[];
	site?: string;
	base: string;
	trailingSlash: 'always' | 'never' | 'ignore';
	buildFormat: 'file' | 'directory' | 'preserve';
	compressHTML: boolean;
	assetsPrefix?: AssetsPrefix;
	renderers: SSRLoadedRenderer[];
	/**
	 * Map of directive name (e.g. `load`) to the directive script code
	 */
	clientDirectives: Map<string, string>;
	entryModules: Record<string, string>;
	inlinedScripts: Map<string, string>;
	assets: Set<string>;
	componentMetadata: SSRResult['componentMetadata'];
	pageModule?: SinglePageBuiltModule;
	pageMap?: Map<ComponentPath, ImportComponentInstance>;
	serverIslandMap?: Map<string, () => Promise<ComponentInstance>>;
	serverIslandNameMap?: Map<string, string>;
	key: Promise<CryptoKey>;
	i18n: SSRManifestI18n | undefined;
	middleware: () => Promise<AstroMiddlewareInstance> | AstroMiddlewareInstance;
	checkOrigin: boolean;
	envGetSecretEnabled: boolean;
};

export type SSRManifestI18n = {
	fallback: Record<string, string> | undefined;
	fallbackType: 'redirect' | 'rewrite';
	strategy: RoutingStrategies;
	locales: Locales;
	defaultLocale: string;
	domainLookupTable: Record<string, string>;
};

/** Public type exposed through the `astro:build:ssr` integration hook */
export type SerializedSSRManifest = Omit<
	SSRManifest,
	| 'middleware'
	| 'routes'
	| 'assets'
	| 'componentMetadata'
	| 'inlinedScripts'
	| 'clientDirectives'
	| 'serverIslandNameMap'
	| 'key'
> & {
	routes: SerializedRouteInfo[];
	assets: string[];
	componentMetadata: [string, SSRComponentMetadata][];
	inlinedScripts: [string, string][];
	clientDirectives: [string, string][];
	serverIslandNameMap: [string, string][];
	key: string;
};<|MERGE_RESOLUTION|>--- conflicted
+++ resolved
@@ -1,19 +1,8 @@
 import type { RoutingStrategies } from '../../i18n/utils.js';
 import type { ComponentInstance, SerializedRouteData } from '../../types/astro.js';
-import type { MiddlewareHandler } from '../../types/public/common.js';
+import type { AstroMiddlewareInstance } from '../../types/public/common.js';
 import type { Locales } from '../../types/public/config.js';
-import type {
-<<<<<<< HEAD
-=======
-	AstroMiddlewareInstance,
-	ComponentInstance,
-	Locales,
->>>>>>> 7814a6ca
-	RouteData,
-	SSRComponentMetadata,
-	SSRLoadedRenderer,
-	SSRResult,
-} from '../../types/public/internal.js';
+import type { RouteData, SSRComponentMetadata, SSRLoadedRenderer, SSRResult } from '../../types/public/internal.js';
 import type { SinglePageBuiltModule } from '../build/types.js';
 
 export type ComponentPath = string;
