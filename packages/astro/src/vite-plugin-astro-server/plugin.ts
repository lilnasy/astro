--- conflicted
+++ resolved
@@ -11,12 +11,8 @@
 import { createViteLoader } from '../core/module-loader/index.js';
 import { injectDefaultRoutes } from '../core/routing/default.js';
 import { createRouteManifest } from '../core/routing/index.js';
-<<<<<<< HEAD
-import { toRoutingStrategy } from '../i18n/utils.js';
+import { toFallbackType, toRoutingStrategy } from '../i18n/utils.js';
 import type { AstroSettings, ManifestData } from '../types/astro.js';
-=======
-import { toFallbackType, toRoutingStrategy } from '../i18n/utils.js';
->>>>>>> 26893f9a
 import { baseMiddleware } from './base.js';
 import { createController } from './controller.js';
 import { recordServerError } from './error.js';
