{
  "name": "@test/tailwindcss-ts",
  "version": "0.0.0",
  "private": true,
  "dependencies": {
    "@astrojs/tailwind": "workspace:*",
    "astro": "workspace:*",
    "postcss": "^8.4.49",
<<<<<<< HEAD
    "tailwindcss": "^3.4.14"
=======
    "tailwindcss": "^3.4.15"
>>>>>>> 6eac6ba7
  }
}<|MERGE_RESOLUTION|>--- conflicted
+++ resolved
@@ -6,10 +6,6 @@
     "@astrojs/tailwind": "workspace:*",
     "astro": "workspace:*",
     "postcss": "^8.4.49",
-<<<<<<< HEAD
-    "tailwindcss": "^3.4.14"
-=======
     "tailwindcss": "^3.4.15"
->>>>>>> 6eac6ba7
   }
 }