--- conflicted
+++ resolved
@@ -1,11 +1,7 @@
 {
   "name": "@astrojs/mdx",
   "description": "Add support for MDX pages in your Astro site",
-<<<<<<< HEAD
   "version": "4.0.0-beta.2",
-=======
-  "version": "3.1.9",
->>>>>>> 5f7bf49d
   "type": "module",
   "types": "./dist/index.d.ts",
   "author": "withastro",
@@ -74,11 +70,7 @@
     "remark-toc": "^9.0.0",
     "shiki": "^1.22.2",
     "unified": "^11.0.5",
-<<<<<<< HEAD
     "vite": "6.0.0-beta.2"
-=======
-    "vite": "^5.4.10"
->>>>>>> 5f7bf49d
   },
   "engines": {
     "node": "^18.17.1 || ^20.3.0 || >=21.0.0"
