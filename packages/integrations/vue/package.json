--- conflicted
+++ resolved
@@ -46,17 +46,13 @@
     "@vitejs/plugin-vue-jsx": "^4.0.1",
     "@vue/compiler-sfc": "^3.5.12",
     "vite-plugin-vue-devtools": "^7.6.3",
-    "vite": "^5.4.10"
+    "vite": "6.0.0-beta.6"
   },
   "devDependencies": {
     "astro": "workspace:*",
     "astro-scripts": "workspace:*",
     "cheerio": "1.0.0",
     "linkedom": "^0.18.5",
-<<<<<<< HEAD
-    "vite": "6.0.0-beta.6",
-=======
->>>>>>> b9c05f45
     "vue": "^3.5.12"
   },
   "peerDependencies": {
