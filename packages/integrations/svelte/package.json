--- conflicted
+++ resolved
@@ -57,11 +57,7 @@
     "astro": "workspace:*",
     "astro-scripts": "workspace:*",
     "svelte": "^4.2.19",
-<<<<<<< HEAD
     "vite": "6.0.0-beta.2"
-=======
-    "vite": "^5.4.9"
->>>>>>> 6df5bba8
   },
   "peerDependencies": {
     "astro": "^5.0.0-alpha.0",
