--- conflicted
+++ resolved
@@ -41,11 +41,7 @@
     "@playwright/test": "1.49.0",
     "astro": "workspace:*",
     "astro-scripts": "workspace:*",
-<<<<<<< HEAD
     "vite": "^6.0.1"
-=======
-    "vite": "^5.4.11"
->>>>>>> 6eac6ba7
   },
   "publishConfig": {
     "provenance": true
