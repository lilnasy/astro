{
  "name": "@example/framework-vue",
  "type": "module",
  "version": "0.0.1",
  "private": true,
  "scripts": {
    "dev": "astro dev",
    "start": "astro dev",
    "build": "astro build",
    "preview": "astro preview",
    "astro": "astro"
  },
  "dependencies": {
<<<<<<< HEAD
    "@astrojs/vue": "^4.5.0",
    "astro": "^5.0.0-beta.1",
    "vue": "^3.4.38"
=======
    "@astrojs/vue": "^4.5.1",
    "astro": "^4.15.9",
    "vue": "^3.5.3"
>>>>>>> 7814a6ca
  }
}<|MERGE_RESOLUTION|>--- conflicted
+++ resolved
@@ -11,14 +11,8 @@
     "astro": "astro"
   },
   "dependencies": {
-<<<<<<< HEAD
-    "@astrojs/vue": "^4.5.0",
+    "@astrojs/vue": "^4.5.1",
     "astro": "^5.0.0-beta.1",
-    "vue": "^3.4.38"
-=======
-    "@astrojs/vue": "^4.5.1",
-    "astro": "^4.15.9",
     "vue": "^3.5.3"
->>>>>>> 7814a6ca
   }
 }