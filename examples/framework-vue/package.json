--- conflicted
+++ resolved
@@ -11,14 +11,8 @@
     "astro": "astro"
   },
   "dependencies": {
-<<<<<<< HEAD
     "@astrojs/vue": "^5.0.0-beta.0",
     "astro": "^5.0.0-beta.2",
-    "vue": "^3.5.3"
-=======
-    "@astrojs/vue": "^4.5.1",
-    "astro": "^4.15.9",
     "vue": "^3.5.10"
->>>>>>> 12dae50c
   }
 }