--- conflicted
+++ resolved
@@ -9,13 +9,8 @@
     "astro": "astro"
   },
   "dependencies": {
-<<<<<<< HEAD
     "astro": "^5.0.0-beta.5",
-    "sass": "^1.79.5",
-=======
-    "astro": "^4.16.7",
     "sass": "^1.80.3",
->>>>>>> d2b399d6
     "sharp": "^0.33.3"
   }
 }