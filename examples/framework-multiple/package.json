--- conflicted
+++ resolved
@@ -14,19 +14,11 @@
     "@astrojs/preact": "^3.5.2",
     "@astrojs/react": "^3.6.2",
     "@astrojs/solid-js": "^4.4.1",
-<<<<<<< HEAD
     "@astrojs/svelte": "^6.0.0-alpha.0",
     "@astrojs/vue": "^5.0.0-alpha.0",
     "@types/react": "^18.3.3",
     "@types/react-dom": "^18.3.0",
     "astro": "^5.0.0-alpha.1",
-=======
-    "@astrojs/svelte": "^5.7.0",
-    "@astrojs/vue": "^4.5.0",
-    "@types/react": "^18.3.4",
-    "@types/react-dom": "^18.3.0",
-    "astro": "^4.14.6",
->>>>>>> 26893f9a
     "preact": "^10.23.2",
     "react": "^18.3.1",
     "react-dom": "^18.3.1",
