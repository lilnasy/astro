{
  "name": "@example/blog",
  "type": "module",
  "version": "0.0.1",
  "private": true,
  "scripts": {
    "dev": "astro dev",
    "build": "astro build",
    "preview": "astro preview",
    "astro": "astro"
  },
  "dependencies": {
<<<<<<< HEAD
    "@astrojs/mdx": "^4.0.0-beta.2",
    "@astrojs/rss": "^4.0.8",
    "@astrojs/sitemap": "^3.2.1",
    "astro": "^5.0.0-beta.4"
=======
    "@astrojs/mdx": "^3.1.8",
    "@astrojs/rss": "^4.0.9",
    "@astrojs/sitemap": "^3.2.1",
    "astro": "^4.16.5"
>>>>>>> 5a4edebf
  }
}<|MERGE_RESOLUTION|>--- conflicted
+++ resolved
@@ -10,16 +10,9 @@
     "astro": "astro"
   },
   "dependencies": {
-<<<<<<< HEAD
     "@astrojs/mdx": "^4.0.0-beta.2",
-    "@astrojs/rss": "^4.0.8",
+    "@astrojs/rss": "^4.0.9",
     "@astrojs/sitemap": "^3.2.1",
     "astro": "^5.0.0-beta.4"
-=======
-    "@astrojs/mdx": "^3.1.8",
-    "@astrojs/rss": "^4.0.9",
-    "@astrojs/sitemap": "^3.2.1",
-    "astro": "^4.16.5"
->>>>>>> 5a4edebf
   }
 }