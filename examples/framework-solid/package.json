--- conflicted
+++ resolved
@@ -12,12 +12,7 @@
   },
   "dependencies": {
     "@astrojs/solid-js": "^4.4.1",
-<<<<<<< HEAD
     "astro": "^5.0.0-alpha.2",
-    "solid-js": "^1.8.21"
-=======
-    "astro": "^4.15.2",
     "solid-js": "^1.8.22"
->>>>>>> cd542109
   }
 }